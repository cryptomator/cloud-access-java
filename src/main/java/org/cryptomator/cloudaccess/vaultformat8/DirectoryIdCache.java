package org.cryptomator.cloudaccess.vaultformat8;

import org.cryptomator.cloudaccess.api.CloudPath;

import java.util.Map;
import java.util.Optional;
import java.util.concurrent.CompletableFuture;
import java.util.concurrent.CompletionStage;
import java.util.concurrent.ConcurrentHashMap;
import java.util.concurrent.ConcurrentMap;
import java.util.function.BiFunction;

class DirectoryIdCache {

	private static final byte[] ROOT_DIR_ID = new byte[0];
	private static final Map<CloudPath, byte[]> ROOT_MAPPINGS = Map.of(CloudPath.of(""), ROOT_DIR_ID, CloudPath.of("/"), ROOT_DIR_ID);

	private final ConcurrentMap<CloudPath, byte[]> cache = new ConcurrentHashMap<>(ROOT_MAPPINGS);

	public CompletionStage<byte[]> get(CloudPath cleartextPath, BiFunction<CloudPath, byte[], CompletionStage<byte[]>> onMiss) {
		var cached = cache.get(cleartextPath);
		if (cached != null) {
			return CompletableFuture.completedFuture(cached);
		} else {
			var parentPath = cleartextPath.getNameCount() == 1 ? CloudPath.of("") : cleartextPath.getParent();
			return get(parentPath, onMiss).thenCompose(parentDirId -> {
				return onMiss.apply(cleartextPath, parentDirId);
			}).thenApply(dirId -> {
				cache.put(cleartextPath, dirId);
				return dirId;
			});
		}
	}

<<<<<<< HEAD
	public void evict(Path cleartextPath) {
		cache.remove(cleartextPath);
	}

	Optional<byte[]> getCached(Path cleartextPath) {
=======
	Optional<byte[]> getCached(CloudPath cleartextPath) {
>>>>>>> 3f87d46b
		return Optional.ofNullable(cache.get(cleartextPath));
	}

}<|MERGE_RESOLUTION|>--- conflicted
+++ resolved
@@ -32,15 +32,11 @@
 		}
 	}
 
-<<<<<<< HEAD
-	public void evict(Path cleartextPath) {
+	public void evict(CloudPath cleartextPath) {
 		cache.remove(cleartextPath);
 	}
 
-	Optional<byte[]> getCached(Path cleartextPath) {
-=======
 	Optional<byte[]> getCached(CloudPath cleartextPath) {
->>>>>>> 3f87d46b
 		return Optional.ofNullable(cache.get(cleartextPath));
 	}
 
